"use client";

import { useCallback, useEffect, useMemo, useRef } from 'react';
import { applyNodeChanges, applyEdgeChanges, type NodeTypes, type NodeChange, type EdgeChange } from 'reactflow';
import { FlowCanvas } from './flow/components/flow-canvas';
import { NodePalette } from './node-palette';
import { ActionsToolbar } from './flow/components/actions-toolbar';
import { VideoPreview } from './flow/components/preview';
import { RightSidebar } from './flow/components/right-sidebar';
import { ResultLogModal } from './result-log-modal';
import { createNodeTypes } from './flow/node-types';
import { useFlowGraph } from './flow/hooks/use-flow-graph';
import { useConnections } from './flow/hooks/use-connections';
import { useResultLogViewer } from './flow/hooks/use-result-log-viewer';
import { useSceneGeneration } from './flow/hooks/use-scene-generation';
import { useDebugExecution } from './flow/hooks/use-debug-execution';
import { DebugProvider } from './flow/debug-context';
import type { NodeData, AnimationTrack } from '@/shared/types/nodes';
import type { Node, Edge } from 'reactflow';
import { useWorkspace } from './workspace-context';
import { generateTransformIdentifier } from '@/lib/defaults/transforms';

export function FlowEditorTab() {
  const { state, updateFlow, updateUI, updateTimeline } = useWorkspace();
  const { nodes: ctxNodes, edges: ctxEdges } = state.flow;

  const {
    nodes,
    edges,
    setNodes,
    setEdges,
    onNodesChange,
    onEdgesChange,
    selectedNode,
    updateNodeData,
    updateDisplayName,
    validateDisplayName,
    onNodeClick,
    onPaneClick,
    onNodesDelete,
    onEdgesDelete,
    handleAddNode,
    flowTracker,
  } = useFlowGraph();

  // Keep a mutable ref to the latest local nodes to avoid spamming context during drag
  const latestLocalNodesRef = useRef<Node<NodeData>[]>([]);
  useEffect(() => {
    latestLocalNodesRef.current = nodes as unknown as Node<NodeData>[];
  }, [nodes]);

  // Also keep latest local edges for robust syncing when property changes prune edges
  const latestLocalEdgesRef = useRef<Edge[]>([]);
  useEffect(() => {
    latestLocalEdgesRef.current = edges as Edge[];
  }, [edges]);

  // Sync local graph from context: split effects so edge updates don't reset local node deletions
  useEffect(() => {
    setNodes(ctxNodes as unknown as Node<NodeData>[]);
  }, [ctxNodes, setNodes]);
  useEffect(() => {
    setEdges(ctxEdges as Edge[]);
  }, [ctxEdges, setEdges]);

  // Track when a property-panel originated change occurs, so we can persist to context after local state updates
  const pendingPropertySyncRef = useRef(false);

  const handleNodesChange = useCallback(
    (changes: NodeChange[]) => {
      const updatedNodes = applyNodeChanges(changes, nodes);
      setNodes(updatedNodes as unknown as Node<NodeData>[]);
      // Do NOT push to context here to avoid heavy snapshotting during drag
      onNodesChange(changes);
      // But if nodes were removed, immediately sync nodes to context so they don't get rehydrated by edge updates
      if (changes.some((c) => c.type === 'remove')) {
        updateFlow({ nodes: updatedNodes as unknown as Node<NodeData>[] });
      }
    },
    [nodes, setNodes, onNodesChange, updateFlow]
  );

  const handleEdgesChange = useCallback(
    (changes: EdgeChange[]) => {
      const updatedEdges = applyEdgeChanges(changes, edges);
      setEdges(updatedEdges);
      // Edges can affect validity; keep context in sync immediately
      updateFlow({ edges: updatedEdges });
      onEdgesChange(changes);
    },
    [edges, setEdges, updateFlow, onEdgesChange]
  );

  // After property-panel updates mutate local nodes/edges, push the latest to context once
  useEffect(() => {
    if (!pendingPropertySyncRef.current) return;
    updateFlow({
      nodes: latestLocalNodesRef.current as unknown as Node<NodeData>[],
      edges: latestLocalEdgesRef.current as Edge[],
    });
    pendingPropertySyncRef.current = false;
  }, [nodes, edges, updateFlow]);

<<<<<<< HEAD
    const {
    resultLogModalState,
    handleOpenResultLogViewer,
    handleCloseResultLogViewer,
    getResultNodeData,
  } = useResultLogViewer(nodes);
=======
  // Flush any pending property-panel sync on unmount or tab switch
  useEffect(() => {
    return () => {
      if (pendingPropertySyncRef.current) {
        updateFlow({
          nodes: latestLocalNodesRef.current as unknown as Node<NodeData>[],
          edges: latestLocalEdgesRef.current as Edge[],
        });
        pendingPropertySyncRef.current = false;
      }
    };
  }, [updateFlow]);
>>>>>>> 5bd6900f

  // Track current selection
  const selectedNodesRef = useRef<Node<NodeData>[]>([]);
  const selectedEdgesRef = useRef<Edge[]>([]);

  const handleSelectionChange = useCallback((params: { nodes: Node[]; edges: Edge[] }) => {
    selectedNodesRef.current = (params.nodes as unknown as Node<NodeData>[]) ?? [];
    selectedEdgesRef.current = (params.edges as Edge[]) ?? [];
  }, []);

  const {
    resultLogModalState,
    handleOpenResultLogViewer,
    handleCloseResultLogViewer,
    getResultNodeData,
  } = useResultLogViewer(nodes);

  // Robust custom deletion handler: Delete selected nodes (and their edges) or selected edges only
  useEffect(() => {
    const onKeyDown = (e: KeyboardEvent) => {
      if (!(e.key === 'Delete' || e.key === 'Backspace')) return;
      // Avoid when user is typing in inputs or contenteditable
      const target = e.target as HTMLElement | null;
      const tag = target?.tagName?.toLowerCase();
      const isFormInput = tag === 'input' || tag === 'textarea' || (target?.getAttribute('contenteditable') === 'true');
      if (isFormInput) return;

      // Prevent browser navigation on Backspace
      e.preventDefault();

      // Disable when modal is open
      const modalOpen = (resultLogModalState as { isOpen?: boolean } | undefined)?.isOpen ?? false;
      if (modalOpen) return;

      const selectedNodeIds = new Set((selectedNodesRef.current ?? []).map((n) => (n as unknown as { id: string }).id));
      const selectedEdgeIds = new Set((selectedEdgesRef.current ?? []).map((ed) => ed.id));

      if (selectedNodeIds.size > 0) {
        // Remove selected nodes
        const nextNodes = (latestLocalNodesRef.current as unknown as Node<NodeData>[]) 
          .filter((n) => !selectedNodeIds.has((n as unknown as { id: string }).id));
        // Remove edges connected to any removed node
        const nextEdges = (latestLocalEdgesRef.current as Edge[])
          .filter((ed) => !selectedNodeIds.has(ed.source) && !selectedNodeIds.has(ed.target));

        // Update local state first for immediate UI feedback
        setNodes(nextNodes as unknown as Node<NodeData>[]);
        setEdges(nextEdges as Edge[]);
        // Update context to persist
        updateFlow({ nodes: nextNodes as unknown as Node<NodeData>[], edges: nextEdges as Edge[] });
        // Update tracker
        selectedNodeIds.forEach((nodeId) => flowTracker.removeNode(nodeId));
      } else if (selectedEdgeIds.size > 0) {
        // Remove only selected edges
        const nextEdges = (latestLocalEdgesRef.current as Edge[])
          .filter((ed) => !selectedEdgeIds.has(ed.id));
        setEdges(nextEdges as Edge[]);
        updateFlow({ edges: nextEdges as Edge[] });
        selectedEdgeIds.forEach((edgeId) => flowTracker.removeConnection(edgeId));
      }
    };

    document.addEventListener('keydown', onKeyDown);
    return () => document.removeEventListener('keydown', onKeyDown);
<<<<<<< HEAD
  }, [flowTracker, setNodes, setEdges, updateFlow, resultLogModalState.isOpen]);
=======
  }, [flowTracker, setNodes, setEdges, updateFlow]);
>>>>>>> 5bd6900f

  const ensureTimelineForNode = useCallback((nodeId: string) => {
    if (state.editors.timeline[nodeId]) return;
    const node = state.flow.nodes.find((n) => (n as any).id === nodeId || (n as any)?.data?.identifier?.id === nodeId) as any;
    if (!node || node?.type !== 'animation') return;
    const duration: number = typeof node?.data?.duration === 'number' ? node.data.duration : 3;
    const rawTracks: AnimationTrack[] = Array.isArray(node?.data?.tracks) ? node.data.tracks : [];
    const tracks: AnimationTrack[] = rawTracks.map((t, _, arr) => {
      const anyT = t as any;
      if (anyT.identifier) return t;
      const identifier = generateTransformIdentifier(t.type, arr as AnimationTrack[]);
      const { ...rest } = anyT as Omit<AnimationTrack, 'identifier'>;
      return { ...(rest as object), identifier } as AnimationTrack;
    });
    updateTimeline(nodeId, { duration, tracks });
  }, [state.editors.timeline, state.flow.nodes, updateTimeline]);

  // Stable handler refs to avoid recreating nodeTypes
  const openTimelineRef = useRef<(nodeId: string) => void>(() => {});
  const openLogViewerRef = useRef<(nodeId: string) => void>(() => {});

  useEffect(() => {
    openTimelineRef.current = (nodeId: string) => {
      ensureTimelineForNode(nodeId);
      updateUI({ activeTab: 'timeline', selectedNodeId: nodeId, selectedNodeType: 'animation' });
      const url = new URL(window.location.href);
      url.searchParams.set('tab', 'timeline');
      url.searchParams.set('node', nodeId);
      window.history.pushState({}, '', url.toString());
    };
  }, [ensureTimelineForNode, updateUI]);

  useEffect(() => {
    openLogViewerRef.current = (nodeId: string) => {
      handleOpenResultLogViewer(nodeId);
    };
  }, [handleOpenResultLogViewer]);

  const nodeTypes: NodeTypes = useMemo(() => {
    return createNodeTypes(
      (id) => openTimelineRef.current(id),
      (id) => openLogViewerRef.current(id)
    );
  }, []);

  const { onConnect } = useConnections(
    nodes,
    edges,
    setEdges,
    flowTracker,
    (newEdges: Edge[]) => updateFlow({ edges: newEdges })
  );
  const { runToNode, getDebugResult, getAllDebugResults, isDebugging } = useDebugExecution(nodes, edges);

  const {
    videoUrl,
    videos,
    completedVideos,
    canGenerate,
    handleGenerateScene,
    handleDownload,
    handleDownloadAll,
    handleDownloadVideo,
    lastError,
    resetGeneration,
    isGenerating,
    getValidationSummary,
    // image
    imageUrl,
    hasImage,
    canGenerateImage,
    handleGenerateImage,
    isGeneratingImage,
    images,
    handleDownloadAllImages,
    handleDownloadImage,
  } = useSceneGeneration(nodes, edges);

  const getGenerationHint = useCallback(() => {
    const hasScene = nodes.some((n) => n.type === 'scene');
    const hasGeometry = nodes.some((n) => ['triangle', 'circle', 'rectangle'].includes(n.type!));
    if (!hasScene) return 'Add a Scene node to generate video';
    if (!hasGeometry) return 'Add geometry nodes (Triangle, Circle, Rectangle) to create content';
    const sceneNode = nodes.find((n) => n.type === 'scene');
    if (sceneNode) {
      const sceneTargetId = (sceneNode as unknown as { id: string }).id;
      const isConnected = edges.some((edge) => edge.target === sceneTargetId);
      if (!isConnected) return 'Connect your nodes to the Scene node to generate video';
    }
    return null;
  }, [nodes, edges]);

  const validationSummary = getValidationSummary();

  return (
    <div className="flex h-full">
      <NodePalette onAddNode={handleAddNode} />
      <div className="flex-1 relative">
        <DebugProvider value={{ runToNode, getDebugResult, getAllDebugResults, isDebugging }}>
          <FlowCanvas
            nodes={nodes}
            edges={edges}
            nodeTypes={nodeTypes}
            onNodesChange={handleNodesChange}
            onEdgesChange={handleEdgesChange}
            onConnect={onConnect}
            onNodeClick={onNodeClick}
            onPaneClick={onPaneClick}
            onNodesDelete={onNodesDelete}
            onEdgesDelete={onEdgesDelete}
            onNodeDragStop={() => {
              // Sync nodes to context once at the end of a drag gesture
              updateFlow({ nodes: latestLocalNodesRef.current as unknown as Node<NodeData>[] });
            }}
            onSelectionChange={handleSelectionChange}
            disableDeletion={resultLogModalState.isOpen}
          />

          <ResultLogModal
            isOpen={resultLogModalState.isOpen}
            onClose={handleCloseResultLogViewer}
            nodeId={resultLogModalState.nodeId ?? ''}
            nodeName={getResultNodeData().name}
            nodeLabel={getResultNodeData().label}
          />
        </DebugProvider>

        <ActionsToolbar
          onGenerate={handleGenerateScene}
          canGenerate={canGenerate}
          isGenerating={isGenerating}
          onDownload={videoUrl ? handleDownload : undefined}
          hasVideo={Boolean(videoUrl)}
          videos={videos}
          onDownloadAll={completedVideos.length > 1 ? handleDownloadAll : undefined}
          // image
          onGenerateImage={handleGenerateImage}
          canGenerateImage={canGenerateImage}
          isGeneratingImage={isGeneratingImage}
          onDownloadImage={imageUrl ? () => {
            const link = document.createElement('a');
            link.href = imageUrl!;
            link.download = `frame_${Date.now()}.${imageUrl.includes('.jpeg') || imageUrl.includes('.jpg') ? 'jpg' : 'png'}`;
            document.body.appendChild(link);
            link.click();
            document.body.removeChild(link);
          } : undefined}
          hasImage={hasImage}
          lastError={lastError}
          onResetGeneration={resetGeneration}
          validationSummary={validationSummary}
        />

        <VideoPreview
          videoUrl={videoUrl}
          videos={videos}
          onDownloadVideo={handleDownloadVideo}
          onDownloadAll={handleDownloadAll}
          imageUrl={imageUrl}
          images={images}
          onDownloadImage={handleDownloadImage}
          onDownloadAllImages={handleDownloadAllImages}
        />
      </div>

      <RightSidebar
        node={selectedNode}
        allNodes={nodes}
        allEdges={edges}
        onChange={(newData: Partial<NodeData>) => {
          if (!selectedNode) return;
          pendingPropertySyncRef.current = true;
          updateNodeData(selectedNode.data.identifier.id, newData);
        }}
        onDisplayNameChange={(nodeId: string, newDisplayName: string) => {
          const ok = updateDisplayName(nodeId, newDisplayName);
          if (ok) pendingPropertySyncRef.current = true;
          return ok;
        }}
        validateDisplayName={validateDisplayName}
        flowTracker={flowTracker}
      />
    </div>
  );
}<|MERGE_RESOLUTION|>--- conflicted
+++ resolved
@@ -101,14 +101,6 @@
     pendingPropertySyncRef.current = false;
   }, [nodes, edges, updateFlow]);
 
-<<<<<<< HEAD
-    const {
-    resultLogModalState,
-    handleOpenResultLogViewer,
-    handleCloseResultLogViewer,
-    getResultNodeData,
-  } = useResultLogViewer(nodes);
-=======
   // Flush any pending property-panel sync on unmount or tab switch
   useEffect(() => {
     return () => {
@@ -121,7 +113,13 @@
       }
     };
   }, [updateFlow]);
->>>>>>> 5bd6900f
+
+  const {
+    resultLogModalState,
+    handleOpenResultLogViewer,
+    handleCloseResultLogViewer,
+    getResultNodeData,
+  } = useResultLogViewer(nodes);
 
   // Track current selection
   const selectedNodesRef = useRef<Node<NodeData>[]>([]);
@@ -186,11 +184,7 @@
 
     document.addEventListener('keydown', onKeyDown);
     return () => document.removeEventListener('keydown', onKeyDown);
-<<<<<<< HEAD
-  }, [flowTracker, setNodes, setEdges, updateFlow, resultLogModalState.isOpen]);
-=======
   }, [flowTracker, setNodes, setEdges, updateFlow]);
->>>>>>> 5bd6900f
 
   const ensureTimelineForNode = useCallback((nodeId: string) => {
     if (state.editors.timeline[nodeId]) return;
